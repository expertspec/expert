--- conflicted
+++ resolved
@@ -9,11 +9,9 @@
 import gdown
 import os
 
-<<<<<<< HEAD
-from expert.core.functional_tools import get_model_weights
-=======
+
 from app.libs.expert.expert.core.utils import get_torch_home
->>>>>>> 593a9fdc
+
 
 
 class DAN(nn.Module):
