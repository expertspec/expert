from __future__ import annotations

import torch
from torch import nn
import gdown
import os

<<<<<<< HEAD
from expert.core.utils import get_model_weights
=======

from app.libs.expert.expert.core.utils import get_torch_home

>>>>>>> e215316f


class AudioModel(nn.Module):
    """Model for emotion classification by audio signal."""

    def __init__(
        self,
        pretrained: bool = True,
        device: torch.device | None = None
    ) -> None:
        """
        Args:
            pretrained (bool, optional): Whether or not to load saved pretrained weights. Defaults to True.
            device (torch.device | None, optional): Device type on local machine (GPU recommended). Defaults to None.
        """
        super(AudioModel, self).__init__()
        self.conv1 = nn.Sequential(
            nn.Conv2d(
                in_channels=1,
                out_channels=512,
                kernel_size=3,
                stride=1,
                padding=2
            ),
            nn.ReLU(),
            nn.MaxPool2d(kernel_size=2),
            nn.BatchNorm2d(512)
        )
        self.conv2 = nn.Sequential(
            nn.Conv2d(
                in_channels=512,
                out_channels=256,
                kernel_size=3,
                stride=1,
                padding=2
            ),
            nn.ReLU(),
            nn.MaxPool2d(kernel_size=2),
            nn.BatchNorm2d(256)
        )
        self.conv3 = nn.Sequential(
            nn.Conv2d(
                in_channels=256,
                out_channels=128,
                kernel_size=3,
                stride=1,
                padding=2
            ),
            nn.ReLU(),
            nn.MaxPool2d(kernel_size=2),
            nn.BatchNorm2d(128)
        )
        self.conv4 = nn.Sequential(
            nn.Conv2d(
                in_channels=128,
                out_channels=64,
                kernel_size=3,
                stride=1,
                padding=2
            ),
            nn.ReLU(),
            nn.MaxPool2d(kernel_size=2),
            nn.BatchNorm2d(64)
        )
        self.flatten = nn.Flatten()
        self.dropout = nn.Dropout(p=0.3)
        self.linear = nn.Linear(5504, 7)
        self.softmax = nn.Softmax(dim=1)
        self._device = torch.device("cpu")

        if pretrained:
            url = "https://drive.google.com/uc?export=view&id=1DU5pu9D0BSvXBCj_J3kqzgdallxebcLX"
            model_name = "audio_model.pth"

            cached_file = get_model_weights(model_name=model_name, url=url)
            state_dict = torch.load(cached_file, map_location=self._device)
            self.load_state_dict(state_dict, strict=True)

        if device is not None:
            self._device = device
            self.to(self._device)

    @property
    def device(self) -> torch.device:
        """Check the device type.

        Returns:
            torch.device: Device type on local machine.
        """
        return self._device

    def forward(self, input_data):
        x = self.conv1(input_data)
        x = self.conv2(x)
        x = self.conv3(x)
        x = self.conv4(x)
        x = self.flatten(x)
        x = self.dropout(self.flatten(x))

        logits = self.linear(x)
        predictions = self.softmax(logits)

        return predictions<|MERGE_RESOLUTION|>--- conflicted
+++ resolved
@@ -2,16 +2,8 @@
 
 import torch
 from torch import nn
-import gdown
-import os
 
-<<<<<<< HEAD
 from expert.core.utils import get_model_weights
-=======
-
-from app.libs.expert.expert.core.utils import get_torch_home
-
->>>>>>> e215316f
 
 
 class AudioModel(nn.Module):
