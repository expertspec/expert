from __future__ import annotations

import torch
from torch import nn
import gdown
import os

<<<<<<< HEAD
from expert.core.functional_tools import get_model_weights
=======
from app.libs.expert.expert.core.utils import get_torch_home
>>>>>>> 593a9fdc


class AudioModel(nn.Module):
    """Model for emotion classification by audio signal."""

    def __init__(
        self,
        pretrained: bool = True,
        device: torch.device | None = None
    ) -> None:
        """
        Args:
            pretrained (bool, optional): Whether or not to load saved pretrained weights. Defaults to True.
            device (torch.device | None, optional): Device type on local machine (GPU recommended). Defaults to None.
        """
        super(AudioModel, self).__init__()
        self.conv1 = nn.Sequential(
            nn.Conv2d(
                in_channels=1,
                out_channels=512,
                kernel_size=3,
                stride=1,
                padding=2
            ),
            nn.ReLU(),
            nn.MaxPool2d(kernel_size=2),
            nn.BatchNorm2d(512)
        )
        self.conv2 = nn.Sequential(
            nn.Conv2d(
                in_channels=512,
                out_channels=256,
                kernel_size=3,
                stride=1,
                padding=2
            ),
            nn.ReLU(),
            nn.MaxPool2d(kernel_size=2),
            nn.BatchNorm2d(256)
        )
        self.conv3 = nn.Sequential(
            nn.Conv2d(
                in_channels=256,
                out_channels=128,
                kernel_size=3,
                stride=1,
                padding=2
            ),
            nn.ReLU(),
            nn.MaxPool2d(kernel_size=2),
            nn.BatchNorm2d(128)
        )
        self.conv4 = nn.Sequential(
            nn.Conv2d(
                in_channels=128,
                out_channels=64,
                kernel_size=3,
                stride=1,
                padding=2
            ),
            nn.ReLU(),
            nn.MaxPool2d(kernel_size=2),
            nn.BatchNorm2d(64)
        )
        self.flatten = nn.Flatten()
        self.dropout = nn.Dropout(p=0.3)
        self.linear = nn.Linear(5504, 7)
        self.softmax = nn.Softmax(dim=1)
        self._device = torch.device("cpu")

        if pretrained:
            url = "https://drive.google.com/uc?export=view&id=1DU5pu9D0BSvXBCj_J3kqzgdallxebcLX"
            model_name = "audio_model.pth"

            cached_file = get_model_weights(model_name=model_name, url=url)
            state_dict = torch.load(cached_file, map_location=self._device)
            self.load_state_dict(state_dict, strict=True)

        if device is not None:
            self._device = device
            self.to(self._device)

    @property
    def device(self) -> torch.device:
        """Check the device type.

        Returns:
            torch.device: Device type on local machine.
        """
        return self._device

    def forward(self, input_data):
        x = self.conv1(input_data)
        x = self.conv2(x)
        x = self.conv3(x)
        x = self.conv4(x)
        x = self.flatten(x)
        x = self.dropout(self.flatten(x))

        logits = self.linear(x)
        predictions = self.softmax(logits)

        return predictions<|MERGE_RESOLUTION|>--- conflicted
+++ resolved
@@ -5,11 +5,9 @@
 import gdown
 import os
 
-<<<<<<< HEAD
-from expert.core.functional_tools import get_model_weights
-=======
+
 from app.libs.expert.expert.core.utils import get_torch_home
->>>>>>> 593a9fdc
+
 
 
 class AudioModel(nn.Module):
