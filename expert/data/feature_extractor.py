--- conflicted
+++ resolved
@@ -101,13 +101,8 @@
                 in output annotation. Defaults to 300.
             sum_over_chared_postfix (str, optional): End of line character for annotation
                 when truncated. Defaults to "...".
-<<<<<<< HEAD
             sum_allowed_punctuation (List, optional): Allowed punctuation for annotation.
             output_dir (str | Pathlike | None, optional): Path to the folder for saving results. Defaults to None.
-=======
-            rusum_allowed_punctuation (List, optional): Allowed punctuation for annotation in Russian.
-            output_dir (str | PathLike | None, optional): Path to the folder for saving results. Defaults to None.
->>>>>>> 0098fdf7
             output_img_size (int | Tuple, optional): Size of faces extracted from video. Defaults to 512.
             drop_extra (bool, optional): Remove intermediate features from the final results. Defaults to True.
         """
