from __future__ import annotations

from abc import ABC, abstractmethod
from sumy.nlp.tokenizers import Tokenizer
from sumy.parsers.plaintext import PlaintextParser
<<<<<<< HEAD
from sumy.summarizers.lsa import LsaSummarizer
from sumy.nlp.stemmers import Stemmer
from sumy.utils import get_stop_words
from text_preprocessing import remove_url
from typing import List, Tuple
=======
from sumy.summarizers.lex_rank import LexRankSummarizer
from text_preprocessing import remove_url
from typing import List, Tuple
from razdel import sentenize
>>>>>>> 0098fdf7

from expert.core.functional_tools import get_model_folder


<<<<<<< HEAD
class Summarization(ABC):
    """Abstract class for Annotating input text to a given size. 
    Contains implementation of preprocessing and postprocessing methods.
=======
class SummarizationEN:
    """Annotating input text to a given size in English.

    Implementation of "BART: Denoising Sequence-to-Sequenceи Pre-training
    for Natural Language Generation, Translation, and Comprehension",
    https://arxiv.org/pdf/1910.13461, for annotating English text to a given size.

    Args:
        device (torch.device | None, optional): Device type on local machine (GPU recommended). Defaults to None.
        max_length (int, optional): Maximum number of tokens in the generated text. Defaults to 25.
        summary_percent (int, optional): Maximum annotation percentage of original text size. Defaults to 25.
    """

    def __init__(
        self,
        device: torch.device | None = None,
        max_length: int = 25,
        summary_percent: int = 25
    ):
        self._device = torch.device("cpu")
        if device is not None:
            self._device = device

        # Download weights for selected model if missing.
        url = "https://drive.google.com/drive/folders/1Taqf-72HoZykGuW29HtEfMMVUX1S0esu"
        model_name = "bart_large"
        cached_dir = get_model_folder(model_name=model_name, url=url)

        self.summarizer_bart = pipeline(
            "summarization", model=cached_dir, device=self._device)
        self.max_length = 25
        self.summary_percent = summary_percent

    @property
    def device(self) -> torch.device:
        """Check the device type.

        Returns:
            torch.device: Device type on local machine.
        """
        return self._device

    def get_summary(self, text: str):
        """Generate annotation for a short text (512 tokens max).

        Args:
            text (str): Original text for annotation generation.

        Returns:
            str: Annotation of text.
        """
        text = text.strip()
        text_percent = int(len(text.split()) / 100 * self.summary_percent)
        max_length = self.max_length if text_percent < self.max_length else text_percent
        generated_text = self.summarizer_bart(
            text,
            min_length=5,
            max_length=max_length,
            do_sample=False
        )[0]["summary_text"]

        return generated_text


class SummarizationRU:
    """Annotating input text to a given size in Russian.

    Implementation of "LexRank: Graph-based Lexical Centrality as Salience in
    Text Summarization", https://arxiv.org/abs/1109.2128, for annotating English text.
>>>>>>> 0098fdf7
    """

    def _cut_title(self, text: str, max_length: int, over_chared_postfix: str, cutted_end_punct: List = ["."]) -> str:
        words = text.split()
        ch_count = 0
        left_words = []
        over_chared = False
        for word in words:
            if ch_count + len(word) + len(over_chared_postfix) <= max_length:
                left_words.append(word)
                # Add 'space' to number of characters.
                ch_count += len(word) + 1
            else:
                over_chared = True
                break
        answer = " ".join(left_words) + \
            (over_chared_postfix if over_chared else "")
        if (not over_chared) and (answer[-1] in cutted_end_punct):
            answer = answer[:-1]

        return answer

    def _bracket_trouble(self, text: str) -> str:
        if "(" in text and ")" not in text:
            text = text.replace("(", "")
        if ")" in text and "(" not in text:
            text = text.replace(")", "")

        return text

    def _to_lower_register(self, text: str, threshold: int = 2) -> str:
        if len(text.split()) > threshold and text.upper() == text:
            return text.capitalize()
        return text

    def _preprocess(self, text: str) -> str:
        text = remove_url(text)
        text = text.strip()

        return text

    def _postprocess(
        self,
        text: str,
        context: Tuple,
        max_length: int,
        over_chared_postfix: str,
        allowed_punctuation: List
    ) -> str:
        text = text.strip()
        text = self._bracket_trouble(text)
        text = self._cut_title(text, max_length, over_chared_postfix)
        text = self._to_lower_register(text)

        return text

    @abstractmethod
    def get_summary(self, text: str, sentences_count: int):
        pass


class SummarizationEN(Summarization):
    """Annotating input text to a given size in English.

    Implementation of "Text summarization using Latent Semantic Analysis",
      https://www.researchgate.net/publication/220195824_Text_summarization_using_Latent_Semantic_Analysis, for annotating English text.
    """

    def get_summary(
        self,
        text: str,
        sentences_count: int = 1,
        max_length: int = 300,
        over_chared_postfix: str = "...",
        allowed_punctuation: List = [",", ".", "!", "?", ":", "—", "-", "#", "+",
                                     "(", ")", "–", "%", "&", "@", '"', "'"]
    ) -> str:
        """Get annotation for a text.

        Args:
            text (str): Original text.
            sentences_count (int, optional): Sentences count in output annotation. Defaults to 2.
            max_length (int, optional): Maximum number of symbols in output annotation. Defaults to 300.
            over_chared_postfix (str, optional): End of line character when truncated. Defaults to "...".
            allowed_punctuation (List, optional): Allowed punctuation.

        Returns:
            str: Annotation of text.
        """
        text = self._preprocess(text)

        stemmer = Stemmer("english")
        lsa_summarizer = LsaSummarizer(stemmer)
        lsa_summarizer.stop_words = get_stop_words("english")

        my_parser = PlaintextParser.from_string(text, Tokenizer('english'))
        lsa_summary = lsa_summarizer(
            my_parser.document, sentences_count=sentences_count
        )

        dirty_summary = ""
        for s in lsa_summary:
            dirty_summary += s._text + " "

        dirty_summary = dirty_summary.rstrip()

        summary = self._postprocess(
            text=dirty_summary, context=my_parser.document.sentences,
            max_length=max_length, over_chared_postfix=over_chared_postfix, allowed_punctuation=allowed_punctuation
        )

        return summary


class SummarizationRU(Summarization):
    """Annotating input text to a given size in Russian.

    Implementation of "Text summarization using Latent Semantic Analysis",
      https://www.researchgate.net/publication/220195824_Text_summarization_using_Latent_Semantic_Analysis, for annotating Russian text.
    """

    def get_summary(
        self,
        text: str,
        sentences_count: int = 1,
        max_length: int = 300,
        over_chared_postfix: str = "...",
        allowed_punctuation: List = [",", ".", "!", "?", ":", "—", "-", "#", "+",
                                     "(", ")", "–", "%", "&", "@", '"', "'"]
    ) -> str:
        """Get annotation for a text.

        Args:
            text (str): Original text.
            sentences_count (int, optional): Sentences count in output annotation. Defaults to 2.
            max_length (int, optional): Maximum number of symbols in output annotation. Defaults to 300.
            over_chared_postfix (str, optional): End of line character when truncated. Defaults to "...".
            allowed_punctuation (List, optional): Allowed punctuation.

        Returns:
            str: Annotation of text.
        """
        text = self._preprocess(text)

        my_parser = PlaintextParser.from_string(text, Tokenizer("russian"))
        lsa_summarizer = LsaSummarizer()
        lsa_summary = lsa_summarizer(
            my_parser.document, sentences_count=sentences_count
        )

        dirty_summary = ""
        for s in lsa_summary:
            dirty_summary += s._text + " "
        dirty_summary = dirty_summary.rstrip()

        summary = self._postprocess(
            text=dirty_summary, context=my_parser.document.sentences,
            max_length=max_length, over_chared_postfix=over_chared_postfix, allowed_punctuation=allowed_punctuation
        )

        return summary<|MERGE_RESOLUTION|>--- conflicted
+++ resolved
@@ -3,97 +3,19 @@
 from abc import ABC, abstractmethod
 from sumy.nlp.tokenizers import Tokenizer
 from sumy.parsers.plaintext import PlaintextParser
-<<<<<<< HEAD
 from sumy.summarizers.lsa import LsaSummarizer
 from sumy.nlp.stemmers import Stemmer
 from sumy.utils import get_stop_words
 from text_preprocessing import remove_url
 from typing import List, Tuple
-=======
-from sumy.summarizers.lex_rank import LexRankSummarizer
-from text_preprocessing import remove_url
-from typing import List, Tuple
-from razdel import sentenize
->>>>>>> 0098fdf7
+
 
 from expert.core.functional_tools import get_model_folder
 
 
-<<<<<<< HEAD
 class Summarization(ABC):
     """Abstract class for Annotating input text to a given size. 
     Contains implementation of preprocessing and postprocessing methods.
-=======
-class SummarizationEN:
-    """Annotating input text to a given size in English.
-
-    Implementation of "BART: Denoising Sequence-to-Sequenceи Pre-training
-    for Natural Language Generation, Translation, and Comprehension",
-    https://arxiv.org/pdf/1910.13461, for annotating English text to a given size.
-
-    Args:
-        device (torch.device | None, optional): Device type on local machine (GPU recommended). Defaults to None.
-        max_length (int, optional): Maximum number of tokens in the generated text. Defaults to 25.
-        summary_percent (int, optional): Maximum annotation percentage of original text size. Defaults to 25.
-    """
-
-    def __init__(
-        self,
-        device: torch.device | None = None,
-        max_length: int = 25,
-        summary_percent: int = 25
-    ):
-        self._device = torch.device("cpu")
-        if device is not None:
-            self._device = device
-
-        # Download weights for selected model if missing.
-        url = "https://drive.google.com/drive/folders/1Taqf-72HoZykGuW29HtEfMMVUX1S0esu"
-        model_name = "bart_large"
-        cached_dir = get_model_folder(model_name=model_name, url=url)
-
-        self.summarizer_bart = pipeline(
-            "summarization", model=cached_dir, device=self._device)
-        self.max_length = 25
-        self.summary_percent = summary_percent
-
-    @property
-    def device(self) -> torch.device:
-        """Check the device type.
-
-        Returns:
-            torch.device: Device type on local machine.
-        """
-        return self._device
-
-    def get_summary(self, text: str):
-        """Generate annotation for a short text (512 tokens max).
-
-        Args:
-            text (str): Original text for annotation generation.
-
-        Returns:
-            str: Annotation of text.
-        """
-        text = text.strip()
-        text_percent = int(len(text.split()) / 100 * self.summary_percent)
-        max_length = self.max_length if text_percent < self.max_length else text_percent
-        generated_text = self.summarizer_bart(
-            text,
-            min_length=5,
-            max_length=max_length,
-            do_sample=False
-        )[0]["summary_text"]
-
-        return generated_text
-
-
-class SummarizationRU:
-    """Annotating input text to a given size in Russian.
-
-    Implementation of "LexRank: Graph-based Lexical Centrality as Salience in
-    Text Summarization", https://arxiv.org/abs/1109.2128, for annotating English text.
->>>>>>> 0098fdf7
     """
 
     def _cut_title(self, text: str, max_length: int, over_chared_postfix: str, cutted_end_punct: List = ["."]) -> str:
